--- conflicted
+++ resolved
@@ -105,11 +105,7 @@
     });
 
     shell.new_command("send", "Send an IP packet", 3, |io, node, s| {
-<<<<<<< HEAD
         match s[1].parse::<u8>() {
-=======
-        match s[1].parse::<usize>() {
->>>>>>> 1f14225c
             Ok(protocol) => match node.send_data(s[0].to_string(), protocol, s[2].to_string()) {
                 Err(err) => {
                     writeln!(io, "{}", err)?;
