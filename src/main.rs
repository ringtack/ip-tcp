--- conflicted
+++ resolved
@@ -2,19 +2,14 @@
 mod protocol;
 
 use clap::Parser;
-use node::Node;
+use node::*;
 extern crate shrust;
 use shrust::{Shell, ShellIO};
 use std::io::{prelude::*, Error};
-use std::mem;
 use std::process;
-<<<<<<< HEAD
 use std::sync::{Arc, Mutex};
-use std::thread;
-=======
->>>>>>> 1addb923
 
-use crate::protocol::network::{rip::*, IPPacket};
+use crate::protocol::network::{rip::*, *};
 
 #[derive(Parser)]
 struct Args {
@@ -30,12 +25,14 @@
 
 fn main() {
     let args = Args::parse();
+
+    let ph = ProtocolHandler {
+        protocol: RIP_PROTOCOL,
+        handler: Arc::new(Mutex::new(rip_handler)),
+    };
+
     // Attempt to make a node
-<<<<<<< HEAD
-    let mut node = match Node::new(args.linksfile, vec![Arc::new(Mutex::new(rip_handler))]) {
-=======
-    let node = match Node::new(args.linksfile) {
->>>>>>> 1addb923
+    let node = match Node::new(args.linksfile, vec![ph]) {
         Ok(node) => node,
         Err(e) => {
             eprintln!("{}", e);
@@ -43,10 +40,10 @@
         }
     };
 
-    node.register_handler(
-        RIP_PROTOCOL,
-        make_rip_handler(node.get_interfaces(), node.get_routing_table()),
-    );
+    // node.register_handler(
+    // RIP_PROTOCOL,
+    // make_rip_handler(node.get_interfaces(), node.get_routing_table()),
+    // );
 
     let mut shell = Shell::new(node);
     shell.new_command_noargs("help", "Print this list of commands", |io, _| {
