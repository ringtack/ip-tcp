use crate::protocol::network::{IPPacket, NetworkInterface, RIP_PROTOCOL};
use byteorder::*;
use std::cmp::min;
use std::collections::hash_map::{Iter, IterMut};
use std::collections::{HashMap, HashSet};
use std::fmt::{self, Display};
use std::io::{Error, ErrorKind, Result};
use std::mem;
use std::net::Ipv4Addr;
use std::sync::{mpsc::Sender, Arc, Mutex};
use std::time::Instant;

pub const MAX_ROUTES: usize = 64;
pub const DEFAULT_TTL: u8 = 16; // TODO: which value???
pub const INFINITY: u32 = 16;
pub const INIT_MASK: u32 = u32::MAX;

pub const RIP_REQUEST: u16 = 1;
pub const RIP_RESPONSE: u16 = 2;

pub const CHECK_TIMEOUTS: u64 = 500;
pub const UPDATE_TIME: u64 = 5;
pub const TIMEOUT: u64 = 12;

pub type Handler = Arc<Mutex<dyn FnMut(IPPacket) -> Result<()> + Send>>;

/**
 * Struct representing a Route in the RoutingTable.
 *
 * Fields:
 * - dst_addr: the destination address
 * - next_hop: the remote IP address to the next node in the route
 * - gateway: local (gateway) IP address to the next node in the route
 * - cost: the cost to reach the destination
 * - changed: whether this route has been recently changed.
 */
#[derive(Clone, Copy, Hash, PartialEq, Eq, Debug)]
pub struct Route {
    pub dst_addr: Ipv4Addr,
    pub gateway: Ipv4Addr,
    pub next_hop: Ipv4Addr,
    pub cost: u32,
    pub changed: bool,
    pub mask: u32,
    pub timer: Instant,
}

/**
 * Routing Table. Maps destination addresses to routes.
 */
pub struct RoutingTable {
    routes: HashMap<Ipv4Addr, Route>,
}

impl RoutingTable {
    pub fn new() -> RoutingTable {
        RoutingTable {
            routes: HashMap::new(),
        }
    }

    /**
     * Converts all routes in the routing table into RouteEntries for RIPMessages. Implements SH w/
     * PR for the specified network interface.
     */
    pub fn get_entries(&self, net_if: &NetworkInterface) -> Result<Vec<RouteEntry>> {
        let mut entries: Vec<RouteEntry> = Vec::<RouteEntry>::with_capacity(self.size());

        let remote_addr = &net_if.dst_addr;
        // for each route, process it (SH w/ PR) then add to entries
        for (dst_addr, route) in self.iter() {
            // check if net_if's remote_addr is same as route.next_hop; if so, poison it
            let route_entry = process_route(remote_addr, dst_addr, route)?;
            entries.push(route_entry);
        }

        Ok(entries)
    }

    /**
     * Converts all provided routes into RouteEntries for RIPMessages, subject to SH w/ PR.
     * Accumulates which routes need to be deleted.
     */
    pub fn process_updates(
        updated_routes: &[Route],
        to_delete: &mut HashSet<Ipv4Addr>,
        net_if: &NetworkInterface,
    ) -> Result<Vec<RouteEntry>> {
        let mut entries: Vec<RouteEntry> = Vec::with_capacity(updated_routes.len());

        let remote_addr = &net_if.dst_addr;
        // for each route, process it (SH w/ PR) then add to entries
        for route in updated_routes {
            // if metric is INFINITY, add to deletions
            if route.cost == INFINITY {
                to_delete.insert(route.dst_addr);
            }
            // SH w/ PR it
            let route_entry = process_route(remote_addr, &route.dst_addr, route)?;
            // if not INFINITY, but SH w/ PR makes it so, don't send
            if route.cost != INFINITY && route_entry.cost == INFINITY {
                continue;
            } else {
                entries.push(route_entry);
            }
        }

        Ok(entries)
    }

    pub fn size(&self) -> usize {
        self.routes.len()
    }

    pub fn has_dst(&self, dst_addr: &Ipv4Addr) -> bool {
        self.routes.contains_key(dst_addr)
    }

    pub fn get_route(&self, dst_addr: &Ipv4Addr) -> Result<Route> {
        if !self.routes.contains_key(dst_addr) {
            return Err(Error::new(ErrorKind::Other, "unreachable route"));
        }
        Ok(self.routes[dst_addr])
    }

    pub fn insert(&mut self, route: Route) -> Result<()> {
        match self.has_dst(&route.dst_addr) || self.size() < MAX_ROUTES {
            true => {
                self.routes.insert(route.dst_addr, route);
                Ok(())
            }
            false => Err(Error::new(ErrorKind::Other, "Too many routes.")),
        }
    }

    pub fn delete(&mut self, dst_addr: &Ipv4Addr) {
        self.routes.remove_entry(dst_addr);
    }

    pub fn iter(&self) -> Iter<'_, Ipv4Addr, Route> {
        self.routes.iter()
    }

    pub fn iter_mut(&mut self) -> IterMut<'_, Ipv4Addr, Route> {
        self.routes.iter_mut()
    }
}

/**
 * Wrapper function to concurrently insert (update) route from routing table.
 */
pub fn insert_route(routing_table: Arc<Mutex<RoutingTable>>, route: Route) -> Result<()> {
    let mut rt = routing_table.lock().unwrap();
    rt.insert(route)
}

/**
 * Struct representing a route entry in a RIP message.
 *
 * Fields:
 * - cost: cost to reach destination
 * - address: destination address
 * - mask: netmask; default is 255.255.255.255
 */
#[derive(Debug, Clone, PartialEq, Eq)]
pub struct RouteEntry {
    pub cost: u32,
    pub address: u32,
    pub mask: u32,
}

impl Display for RouteEntry {
    fn fmt(&self, f: &mut fmt::Formatter) -> fmt::Result {
        write!(
            f,
            "[Cost: {}, Address: {}, Mask: {}]",
            self.cost,
            Ipv4Addr::from(self.address),
            Ipv4Addr::from(self.mask)
        )
    }
}

impl RouteEntry {
    /*
     * Dummy route for initial RIP request.
     */
    // pub const DUMMY_ROUTE: RouteEntry = RouteEntry {
    // cost: INFINITY,
    // address: 0,
    // mask: INIT_MASK,
    // };

    /**
     * Converts RouteEntry into a vector of bytes.
     */
    pub fn to_bytes(&self) -> Vec<u8> {
        // create byte vector of enough size
        let mut bytes = Vec::<u8>::with_capacity(mem::size_of::<u32>() * 3);

        // convert each field into bytes
        bytes.extend_from_slice(&u32::to_be_bytes(self.cost));
        bytes.extend_from_slice(&u32::to_be_bytes(self.address));
        bytes.extend_from_slice(&u32::to_be_bytes(self.mask));
        bytes
    }

    /*
     * Parses a slice of bytes into a RouteEntry.
     */
    // pub fn from_bytes(mut payload: &[u8]) -> Result<RouteEntry> {
    // let cost = payload.read_u32::<NetworkEndian>()?;
    // let address = payload.read_u32::<NetworkEndian>()?;
    // let mask = payload.read_u32::<NetworkEndian>()?;
    // Ok(RouteEntry {
    // cost,
    // address,
    // mask,
    // })
    // }
}

/**
 * RIP Message.
 *
 * Fields:
 * - command: either 1 (request) or 2 (response)
 * - num_entries: number of RouteEntries
 * - entries: vector of entries
 */
#[derive(Debug, Clone)]
pub struct RIPMessage {
    pub command: u16,
    pub num_entries: u16,
    pub entries: Vec<RouteEntry>,
}

impl Display for RIPMessage {
    fn fmt(&self, f: &mut fmt::Formatter) -> fmt::Result {
        // collect entries
        let mut entries_str = String::new();
        for entry in &self.entries {
            entries_str.push_str(&entry.to_string());
        }

        write!(
            f,
            "[Command: {}, Num Entries: {}, Entries: {{{}}}]",
            self.command, self.num_entries, entries_str
        )
    }
}

impl RIPMessage {
    pub fn new(command: u16, num_entries: u16, entries: Vec<RouteEntry>) -> RIPMessage {
        RIPMessage {
            command,
            num_entries,
            entries,
        }
    }

    /**
     * Converts RIPMessage into a vector of bytes.
     */
    pub fn to_bytes(&self) -> Vec<u8> {
        // create bytes vector of the correct size
        let mut bytes: Vec<u8> = Vec::<u8>::with_capacity(
            mem::size_of::<u16>() * 2 + (mem::size_of::<u32>() * 3) * (self.num_entries as usize),
        );

        // appends bytes of command and num_entries
        bytes.extend_from_slice(&u16::to_be_bytes(self.command));
        bytes.extend_from_slice(&u16::to_be_bytes(self.num_entries));

        // for every entry, get byte representation and append to bytes
        // TODO: figure out how to do this all at once?
        for i in 0..self.num_entries {
            let entry_bytes = self.entries[i as usize].to_bytes();
            bytes.extend_from_slice(entry_bytes.as_slice());
        }

        bytes
    }

    /**
     * Converts a slice of bytes into a RIPMessage.
     */
    pub fn from_bytes(mut payload: &[u8]) -> Result<RIPMessage> {
        let command = payload.read_u16::<NetworkEndian>()?;
        let num_entries = payload.read_u16::<NetworkEndian>()?;

        let mut msg = RIPMessage {
            command,
            num_entries,
            entries: Vec::with_capacity(num_entries as usize),
        };

        for _ in 0..num_entries {
            // TODO: some issue with parsing multiple entries; payload isn't increasing
            let cost = payload.read_u32::<NetworkEndian>()?;
            let address = payload.read_u32::<NetworkEndian>()?;
            let mask = payload.read_u32::<NetworkEndian>()?;
            msg.entries.push(RouteEntry {
                cost,
                address,
                mask,
            });
        }

        Ok(msg)
    }
}

/**
 * Sends a RIP message to the specified destination interface.
 *
 * Inputs:
 * - dest_if: where to send RIP message
 * - msg: the RIP message
 *
 * Returns:
 * - A Result<(), Error> with nothing, or an error
 */
pub fn send_rip_message(dest_if: &NetworkInterface, msg: RIPMessage) -> Result<()> {
    let payload = msg.to_bytes();
    // println!("Rip message is {} bytes long", payload.len());
    dest_if.send_ip(
        payload.as_slice(),
        RIP_PROTOCOL,
        dest_if.src_addr,
        dest_if.dst_addr,
    )
}

/**
 * Parses a RIP Message from a packet.
 */
pub fn recv_rip_message(packet: &IPPacket) -> Result<RIPMessage> {
    // Validate appropriate protocol
    if packet.header.protocol != RIP_PROTOCOL {
        return Err(Error::new(
            ErrorKind::InvalidInput,
            "Invalid protocol! Must be 200 (RIP).",
        ));
    }

    // create RIP message
    let msg = RIPMessage::from_bytes(packet.payload.as_slice())?;
    // validate command
    if msg.command != RIP_REQUEST && msg.command != RIP_RESPONSE {
        return Err(Error::new(
            ErrorKind::InvalidInput,
            "Invalid command! Must be 1 (request) or 2 (response)",
        ));
    }

    Ok(msg)
}

/**
 * Checks if address is destination of a local interface.
 */
pub fn in_interfaces(addr: &Ipv4Addr, interfaces: &[NetworkInterface]) -> isize {
    let mut in_ifs = -1;

    for (i, net_if) in interfaces.iter().enumerate() {
        if net_if.dst_addr == *addr {
            in_ifs = i as isize;
            break;
        }
    }

    in_ifs
}

pub fn validate_entry(entry: &RouteEntry) -> Result<()> {
    let ip_addr = Ipv4Addr::from(entry.address);
    // check if unicast
    if Ipv4Addr::is_unspecified(&ip_addr)
        || Ipv4Addr::is_multicast(&ip_addr)
        || Ipv4Addr::is_broadcast(&ip_addr)
    {
        return Err(Error::new(
            ErrorKind::InvalidInput,
            "must be unicast address!",
        ));
    }

    // validate cost
    // if entry.cost < 1 || entry.cost > 16 { // TODO: how to do this? RFC says if not [1, 16]
    if entry.cost > 16 {
        return Err(Error::new(
            ErrorKind::InvalidInput,
            "cost must be between 1 and 16, inclusive",
        ));
    }

    Ok(())
}

/*
 * Find remote IP address of a gateway IP address.
 */
// fn get_end_addr(interfaces: &[NetworkInterface], gateway_addr: &Ipv4Addr) -> Option<Ipv4Addr> {
// let mut end_addr = None;

// for net_if in interfaces {
// if net_if.src_addr == *gateway_addr {
// end_addr = Some(net_if.dst_addr);
// break;
// }
// }

// end_addr
// }

/**
 * Converts a route in the RoutingTable into a RouteEntry for RIPMessages.
 *
 * Inputs:
 * - src_addr: the source of the route. Compare with route.next_hop for SH w/ PR.
 * - dst_addr: the final destination of the route.
 * - route: the route to process
 *
 * Returns:
 * - A Return<RouteEntry> with the processed route entry, or an error
 */
pub fn process_route(
    src_addr: &Ipv4Addr,
    dst_addr: &Ipv4Addr,
    route: &Route,
) -> Result<RouteEntry> {
    // here next hop is the REMOTE VIRTUAL IP ADDRESS of the interface
    // if next hop is same as source, poison it
    let cost = if route.next_hop == *src_addr {
        // println!("get poisoned (next_hop = src = {})", src_addr);
        INFINITY
    } else {
        route.cost as u32
    };

    // turn entry into route
    Ok(RouteEntry {
        cost,
        address: u32::from_be_bytes(dst_addr.octets()),
        mask: route.mask,
    })
}

pub fn make_rip_handler(
    interfaces: Arc<Mutex<Vec<NetworkInterface>>>,
    routing_table: Arc<Mutex<RoutingTable>>,
    trigger: Sender<Ipv4Addr>,
) -> Handler {
    Arc::new(Mutex::new(move |packet: IPPacket| -> Result<()> {
        let interfaces = interfaces.lock().unwrap();

        // get source (opposite IP) and gateway IP address (this is the destination of the packet!)
        let remote_addr = Ipv4Addr::from(packet.header.source);
        let gateway_addr = Ipv4Addr::from(packet.header.destination);

        // println!("Remote: {}\tGateway: {}\n", remote_addr, gateway_addr);

        // check that source addr is one of the destination interfaces
        let src_if_index = in_interfaces(&remote_addr, &*interfaces);
        if src_if_index < 0 {
            return Err(Error::new(
                ErrorKind::Other,
                "Source address not from directly connected neighbor!",
            ));
        }
        let src_if_index = src_if_index as usize;

        // first, attempt to parse into rip message; validates that protocol is right
        let msg = recv_rip_message(&packet)?;

        // println!("{}", msg);

        // lock routing table; may need to process
        let mut routing_table = routing_table.lock().unwrap();

        // Handle Request
        if msg.command == RIP_REQUEST {
            match msg.num_entries {
                // if no entries, send response
                0 => {
                    // TODO: is this allowed? or necessary? or recommended?
                    // add incoming connection to routing table; has to be best path
                    routing_table.insert(Route {
                        dst_addr: remote_addr,
                        gateway: gateway_addr,
                        next_hop: remote_addr,
                        cost: 1,
                        changed: true,
                        mask: INIT_MASK,
                        timer: Instant::now(),
                    })?;
                    // notify trigger of update
                    match trigger.send(remote_addr) {
                        Ok(()) => (),
                        Err(e) => return Err(Error::new(ErrorKind::Other, e.to_string())),
                    }

                    // get processed list of entries in routing table
                    let entries = routing_table.get_entries(&interfaces[src_if_index])?;

                    // make new RIP message
                    let msg = RIPMessage {
                        command: RIP_RESPONSE,
                        num_entries: entries.len() as u16,
                        entries,
                    };

                    // send message response!
                    return send_rip_message(&interfaces[src_if_index], msg);
                }
                // if more than 0 entries, do nothing
                _ => {
                    return Err(Error::new(
                        ErrorKind::Other,
                        "RIP requests with more than 1 entry are not currently supported.",
                    ))
                }
            }
        } else if msg.command == RIP_RESPONSE {
            // process each entry
            for entry in msg.entries {
                // first, validate each entry
                match validate_entry(&entry) {
                    Ok(_) => (), //println!("Current entry: {:?}", entry),
                    Err(e) => {
                        println!("{}", e);
                        continue;
                    }
                }

                // final destination address of this entry
                let dst_addr = Ipv4Addr::from(entry.address);
                // if valid, update metric
                let new_metric = min(entry.cost + 1, INFINITY);

                // if no explicit route:
                if !routing_table.has_dst(&dst_addr) {
                    // if not infinity, add to routing table
                    if new_metric < INFINITY {
                        routing_table.insert(Route {
                            dst_addr,
                            gateway: gateway_addr,
                            next_hop: remote_addr,
                            cost: new_metric,
                            changed: true,
                            mask: INIT_MASK,
                            timer: Instant::now(),
                        })?;
                    }
                    // notify trigger that a change has happened on dst_addr
                    match trigger.send(dst_addr) {
                        Ok(()) => (),
                        Err(e) => return Err(Error::new(ErrorKind::Other, e.to_string())),
                    }
                } else {
                    // get copy of route; will change
<<<<<<< HEAD
                    let mut route = routing_table.get_route(&dst_addr);
                    // if next hop's address == E's src addr, reinitialize timeout
                    if route.next_hop == remote_addr {
                        route.timer = Instant::now();
                        routing_table.insert(route)?;
                    }
=======
                    //TODO is ? right here
                    let mut route = match routing_table.get_route(&dst_addr) {
                        Ok(route) => route,
                        Err(_) => return Ok(()),
                    };
>>>>>>> 1f14225c
                    // if (metrics diff and E's src addr == next hop addr) OR (new
                    // metric < curr metric)
                    if (new_metric != route.cost && route.next_hop == remote_addr)
                        || (new_metric < route.cost)
                    {
                        // set metric, and update next hop
                        route.cost = new_metric;
                        route.next_hop = remote_addr;
                        // mark as changed
                        route.changed = true;

                        // re-initialize the timer; besides timer, don't need additional handling
                        // for infinity issues
                        if new_metric != INFINITY {
                            route.timer = Instant::now();
                            // println!("Timer reinitialized for route {:?}", route);
                        }
                        // update routing table
                        routing_table.insert(route)?;

                        // signal to trigger that something changed (either delete, or update)
                        match trigger.send(dst_addr) {
                            Ok(()) => (),
                            Err(e) => return Err(Error::new(ErrorKind::Other, e.to_string())),
                        }
                    }
                }
            }
        }

        Ok(())
    }))
}<|MERGE_RESOLUTION|>--- conflicted
+++ resolved
@@ -561,20 +561,14 @@
                     }
                 } else {
                     // get copy of route; will change
-<<<<<<< HEAD
-                    let mut route = routing_table.get_route(&dst_addr);
-                    // if next hop's address == E's src addr, reinitialize timeout
+                    let mut route = match routing_table.get_route(&dst_addr) {
+                        Ok(route) => route,
+                        Err(_) => return Ok(()),
+                    };
                     if route.next_hop == remote_addr {
                         route.timer = Instant::now();
                         routing_table.insert(route)?;
                     }
-=======
-                    //TODO is ? right here
-                    let mut route = match routing_table.get_route(&dst_addr) {
-                        Ok(route) => route,
-                        Err(_) => return Ok(()),
-                    };
->>>>>>> 1f14225c
                     // if (metrics diff and E's src addr == next hop addr) OR (new
                     // metric < curr metric)
                     if (new_metric != route.cost && route.next_hop == remote_addr)
