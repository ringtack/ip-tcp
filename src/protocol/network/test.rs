use crate::protocol::network::rip::*;
use crate::protocol::network::*;
use etherparse::Ipv4Header;
use std::io::{Error, ErrorKind, Result};
use std::net::Ipv4Addr;
use std::sync::{Arc, Mutex};

/**
 * Sends a TEST message to the specified destination interface.
 */
pub fn send_test_message(
    dest_if: &NetworkInterface,
    msg: String,
    source: Ipv4Addr,
    destination: Ipv4Addr,
) -> Result<()> {
    dest_if.send_ip(msg.as_bytes(), TEST_PROTOCOL, source, destination)
}

/**
 * Parses a TEST Message from a packet.
 */
pub fn recv_test_message(packet: &IPPacket) -> Result<(Ipv4Header, String)> {
    // Validate appropriate protocol
    if packet.header.protocol != TEST_PROTOCOL {
        return Err(Error::new(
            ErrorKind::InvalidInput,
            "Invalid protocol! Must be 0 (test).",
        ));
    }

    // decode
    let msg = String::from_utf8_lossy(packet.payload.as_slice()).into_owned();
    Ok((packet.header.clone(), msg))
}

pub fn make_test_handler(
    interfaces: Arc<Mutex<Vec<NetworkInterface>>>,
    routing_table: Arc<Mutex<RoutingTable>>,
) -> Handler {
    Arc::new(Mutex::new(move |packet: IPPacket| -> Result<()> {
        let interfaces = interfaces.lock().unwrap();

        let src_addr = Ipv4Addr::from(packet.header.source);
        let dst_addr = Ipv4Addr::from(packet.header.destination);
        let (header, msg) = recv_test_message(&packet)?;

        // if destination is local interface, just print
        if let Some(index) = if_local(&dst_addr, &*interfaces) {
            println!("{}", fmt_test_msg(msg, &header, &interfaces[index]));
        } else {
            // otherwise, search routing table
            let routing_table = routing_table.lock().unwrap();
<<<<<<< HEAD
=======
            let nexthop_addr = routing_table.get_route(&dst_addr)?.next_hop;
>>>>>>> 1f14225c

            // check if one of the destinations
            if !routing_table.has_dst(&dst_addr) {
                return Err(Error::new(
                    ErrorKind::Other,
                    "[Route] Destination not reachable!",
                ));
            }

            let gateway_addr = routing_table.get_route(&dst_addr).gateway;
            // ensure that gateway is actually a local interface
            if let Some(gateway_if_index) = if_local(&gateway_addr, &*interfaces) {
                let nexthop_if = &interfaces[gateway_if_index];

                // println!("[test: make_test_handler] transfered message");
                send_test_message(nexthop_if, msg, src_addr, dst_addr)?;
            } else {
                return Err(Error::new(
                    ErrorKind::Other,
                    "[Link] Destination not reachable!",
                ));
            }
        }
        Ok(())
    }))
}

/**
 * Pretty-prints a test message.
 */
fn fmt_test_msg(msg: String, header: &Ipv4Header, net_if: &NetworkInterface) -> String {
    let mut res = String::from("----------Node received packet!----------\n");
    // format da packet
    res.push_str(&(format!("\tarrived link\t: {}\n", net_if.id)));
    res.push_str(&(format!("\tsource IP\t: {}\n", Ipv4Addr::from(header.source))));
    res.push_str(
        &(format!(
            "\tdestination IP\t: {}\n",
            Ipv4Addr::from(header.destination)
        )),
    );
    res.push_str(&(format!("\tprotocol\t: {}\n", header.protocol)));
    res.push_str(&(format!("\tpayload length\t: {}\n", header.payload_len)));
    res.push_str(&(format!("\tpayload\t\t: {}\n", &msg)));
    res.push_str("------------------------------------------\n");

    res
}<|MERGE_RESOLUTION|>--- conflicted
+++ resolved
@@ -51,10 +51,6 @@
         } else {
             // otherwise, search routing table
             let routing_table = routing_table.lock().unwrap();
-<<<<<<< HEAD
-=======
-            let nexthop_addr = routing_table.get_route(&dst_addr)?.next_hop;
->>>>>>> 1f14225c
 
             // check if one of the destinations
             if !routing_table.has_dst(&dst_addr) {
@@ -64,7 +60,7 @@
                 ));
             }
 
-            let gateway_addr = routing_table.get_route(&dst_addr).gateway;
+            let gateway_addr = routing_table.get_route(&dst_addr)?.gateway;
             // ensure that gateway is actually a local interface
             if let Some(gateway_if_index) = if_local(&gateway_addr, &*interfaces) {
                 let nexthop_if = &interfaces[gateway_if_index];
