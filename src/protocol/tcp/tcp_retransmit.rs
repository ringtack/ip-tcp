--- conflicted
+++ resolved
@@ -81,7 +81,6 @@
     })
 }
 
-<<<<<<< HEAD
 pub fn check_data_retransmission(sock: Socket) {
     let mut rtx_q = sock.rtx_q.lock().unwrap();
     let snd = sock.snd.lock().unwrap();
@@ -117,18 +116,4 @@
 
 pub fn is_segment_timeout(segment: &SegmentEntry, rto: &Duration) -> bool {
     segment.send_time.elapsed().ge(rto)
-}
-=======
-// pub fn check_data_retransmission(sock: Socket) {
-// let mut rtx_q = sock.rtx_q;
-// let snd = sock.snd.lock().unwrap();
-// if rtx_q.is_empty() {
-// return;
-// }
-
-// // pop the queue
-// while rtx_q.front().unwrap().segment.header.sequence_number < snd.una {
-// rtx_q.pop();
-// }
-// }
->>>>>>> 8af8ab96
+}